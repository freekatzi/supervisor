--- conflicted
+++ resolved
@@ -1,9 +1,5 @@
 {
-<<<<<<< HEAD
-    "hassio": "0.84",
-=======
     "hassio": "0.85",
->>>>>>> ee867705
     "homeassistant": "0.62.0",
     "resinos": "1.1",
     "resinhup": "0.3",
