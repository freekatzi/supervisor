{
<<<<<<< HEAD
    "hassio": "0.79",
=======
    "hassio": "0.80",
>>>>>>> ce80e6cd
    "homeassistant": "0.60.1",
    "resinos": "1.1",
    "resinhup": "0.3",
    "generic": "0.3",
    "cluster": "0.1"
}<|MERGE_RESOLUTION|>--- conflicted
+++ resolved
@@ -1,9 +1,5 @@
 {
-<<<<<<< HEAD
-    "hassio": "0.79",
-=======
     "hassio": "0.80",
->>>>>>> ce80e6cd
     "homeassistant": "0.60.1",
     "resinos": "1.1",
     "resinhup": "0.3",
