--- conflicted
+++ resolved
@@ -1,9 +1,5 @@
 {
-<<<<<<< HEAD
-    "hassio": "0.76",
-=======
     "hassio": "0.77",
->>>>>>> 7d464874
     "homeassistant": "0.60",
     "resinos": "1.1",
     "resinhup": "0.3",
