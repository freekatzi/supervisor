"""Job decorator."""
import asyncio
from datetime import datetime, timedelta
from functools import wraps
import logging
from typing import Any, List, Optional, Tuple

import sentry_sdk

from ..const import CoreState
from ..coresys import CoreSysAttributes
from ..exceptions import HassioError, JobConditionException, JobException
from ..resolution.const import MINIMUM_FREE_SPACE_THRESHOLD, ContextType, IssueType
from .const import JobCondition, JobExecutionLimit

_LOGGER: logging.Logger = logging.getLogger(__package__)


class Job(CoreSysAttributes):
    """Supervisor job decorator."""

    def __init__(
        self,
        name: Optional[str] = None,
        conditions: Optional[List[JobCondition]] = None,
        cleanup: bool = True,
        on_condition: Optional[JobException] = None,
        limit: Optional[JobExecutionLimit] = None,
        throttle_period: Optional[timedelta] = None,
    ):
        """Initialize the Job class."""
        self.name = name
        self.conditions = conditions
        self.cleanup = cleanup
        self.on_condition = on_condition
        self.limit = limit
        self.throttle_period = throttle_period
        self._lock: Optional[asyncio.Semaphore] = None
        self._method = None
        self._last_call = datetime.min

        # Validate Options
        if (
            self.limit in (JobExecutionLimit.THROTTLE, JobExecutionLimit.THROTTLE_WAIT)
            and self.throttle_period is None
        ):
            raise RuntimeError("Using Job without a Throttle period!")

    def _post_init(self, args: Tuple[Any]) -> None:
        """Runtime init."""
        if self.name is None:
            self.name = str(self._method.__qualname__).lower().replace(".", "_")

        # Coresys
        try:
            self.coresys = args[0].coresys
        except AttributeError:
            pass
        if not self.coresys:
            raise RuntimeError(f"Job on {self.name} need to be an coresys object!")

        # Others
        if self._lock is None:
            self._lock = asyncio.Semaphore()

    def __call__(self, method):
        """Call the wrapper logic."""
        self._method = method

        @wraps(method)
        async def wrapper(*args, **kwargs) -> Any:
            """Wrap the method."""
            self._post_init(args)

<<<<<<< HEAD
            job = self._coresys.jobs.job
=======
            job = self.sys_jobs.get_job(self.name)
>>>>>>> 1ebbf2b6

            # Handle condition
            if self.conditions:
                try:
                    self._check_conditions()
                except JobConditionException as err:
                    error_msg = str(err)
                    if self.on_condition is None:
                        _LOGGER.info(error_msg)
                        return
                    raise self.on_condition(error_msg, _LOGGER.warning) from None

            # Handle exection limits
            if self.limit in (JobExecutionLimit.SINGLE_WAIT, JobExecutionLimit.ONCE):
                await self._acquire_exection_limit()
            elif self.limit == JobExecutionLimit.THROTTLE:
                time_since_last_call = datetime.now() - self._last_call
                if time_since_last_call < self.throttle_period:
                    return
            elif self.limit == JobExecutionLimit.THROTTLE_WAIT:
                await self._acquire_exection_limit()
                time_since_last_call = datetime.now() - self._last_call
                if time_since_last_call < self.throttle_period:
                    self._release_exception_limits()
                    return

            # Execute Job
            try:
                self._last_call = datetime.now()
                return await self._method(*args, **kwargs)
            except HassioError as err:
                raise err
            except Exception as err:
                _LOGGER.exception("Unhandled exception: %s", err)
                sentry_sdk.capture_exception(err)
                raise JobException() from err
            finally:
                if self.cleanup:
                    self.sys_jobs.remove_job(job)
                self._release_exception_limits()

        return wrapper

    def _check_conditions(self):
        """Check conditions."""
        used_conditions = set(self.conditions) - set(self.sys_jobs.ignore_conditions)
        ignored_conditions = set(self.conditions) & set(self.sys_jobs.ignore_conditions)

        # Check if somethings is ignored
        if ignored_conditions:
            _LOGGER.critical(
                "The following job conditions are ignored and will make the system unstable when they occur: %s",
                ignored_conditions,
            )

        if JobCondition.HEALTHY in used_conditions and not self.sys_core.healthy:
            raise JobConditionException(
                f"'{self._method.__qualname__}' blocked from execution, system is not healthy"
            )

        if (
            JobCondition.RUNNING in used_conditions
            and self.sys_core.state != CoreState.RUNNING
        ):
            raise JobConditionException(
                f"'{self._method.__qualname__}' blocked from execution, system is not running - {self.sys_core.state!s}"
            )

        if (
            JobCondition.FREE_SPACE in used_conditions
            and self.sys_host.info.free_space < MINIMUM_FREE_SPACE_THRESHOLD
        ):
            self.sys_resolution.create_issue(IssueType.FREE_SPACE, ContextType.SYSTEM)
            raise JobConditionException(
                f"'{self._method.__qualname__}' blocked from execution, not enough free space ({self.sys_host.info.free_space}GB) left on the device"
            )

        if (
            JobCondition.INTERNET_SYSTEM in self.conditions
            and not self.sys_supervisor.connectivity
            and self.sys_core.state in (CoreState.SETUP, CoreState.RUNNING)
        ):
            raise JobConditionException(
                f"'{self._method.__qualname__}' blocked from execution, no supervisor internet connection"
            )

        if (
            JobCondition.INTERNET_HOST in self.conditions
            and self.sys_host.network.connectivity is not None
            and not self.sys_host.network.connectivity
            and self.sys_core.state in (CoreState.SETUP, CoreState.RUNNING)
        ):
            raise JobConditionException(
                f"'{self._method.__qualname__}' blocked from execution, no host internet connection"
            )

        if JobCondition.HAOS in self.conditions and not self.sys_hassos.available:
            raise JobConditionException(
                f"'{self._method.__qualname__}' blocked from execution, no Home Assistant OS available"
            )

    async def _acquire_exection_limit(self) -> None:
        """Process exection limits."""
        if self.limit not in (
            JobExecutionLimit.SINGLE_WAIT,
            JobExecutionLimit.ONCE,
            JobExecutionLimit.THROTTLE_WAIT,
        ):
            return

        if self.limit == JobExecutionLimit.ONCE and self._lock.locked():
            raise self.on_condition("Another job is running")

        await self._lock.acquire()

    def _release_exception_limits(self) -> None:
        """Release possible exception limits."""
        if self.limit not in (
            JobExecutionLimit.SINGLE_WAIT,
            JobExecutionLimit.ONCE,
            JobExecutionLimit.THROTTLE_WAIT,
        ):
            return
        self._lock.release()<|MERGE_RESOLUTION|>--- conflicted
+++ resolved
@@ -72,11 +72,7 @@
             """Wrap the method."""
             self._post_init(args)
 
-<<<<<<< HEAD
-            job = self._coresys.jobs.job
-=======
-            job = self.sys_jobs.get_job(self.name)
->>>>>>> 1ebbf2b6
+            job = self.coresys.jobs.job
 
             # Handle condition
             if self.conditions:
